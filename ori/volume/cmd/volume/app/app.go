// Copyright 2022 OnMetal authors
//
// Licensed under the Apache License, Version 2.0 (the "License");
// you may not use this file except in compliance with the License.
// You may obtain a copy of the License at
//
//      http://www.apache.org/licenses/LICENSE-2.0
//
// Unless required by applicable law or agreed to in writing, software
// distributed under the License is distributed on an "AS IS" BASIS,
// WITHOUT WARRANTIES OR CONDITIONS OF ANY KIND, either express or implied.
// See the License for the specific language governing permissions and
// limitations under the License.

package app

import (
	"context"
	goflag "flag"
	"fmt"
	"net"
	"os"
	"sync"

	"github.com/onmetal/cephlet/ori/volume/server"
	"github.com/onmetal/cephlet/pkg/api"
	"github.com/onmetal/cephlet/pkg/ceph"
	"github.com/onmetal/cephlet/pkg/controllers"
	"github.com/onmetal/cephlet/pkg/encryption"
	"github.com/onmetal/cephlet/pkg/event"
	"github.com/onmetal/cephlet/pkg/omap"
	"github.com/onmetal/cephlet/pkg/utils"
	"github.com/onmetal/cephlet/pkg/vcr"
	"github.com/onmetal/onmetal-api/broker/common"
	ori "github.com/onmetal/onmetal-api/ori/apis/volume/v1alpha1"
	"github.com/onmetal/onmetal-image/oci/remote"
	"github.com/spf13/cobra"
	"github.com/spf13/pflag"
	"google.golang.org/grpc"
	ctrl "sigs.k8s.io/controller-runtime"
	"sigs.k8s.io/controller-runtime/pkg/log/zap"
)

type Options struct {
	Address string

	PathSupportedVolumeClasses string

	Ceph CephOptions
}

type CephOptions struct {
	Monitors    string
	User        string
	KeyFile     string
	KeyringFile string
	Pool        string
	Client      string

	BurstFactor            int64
	BurstDurationInSeconds int64

	PopulatorBufferSize int64

	KeyEncryptionKeyPath string
}

func (o *Options) Defaults() {
	o.Ceph.BurstFactor = 10
	o.Ceph.BurstDurationInSeconds = 15
	o.Ceph.PopulatorBufferSize = 5 * 1024 * 1024
}

func (o *Options) AddFlags(fs *pflag.FlagSet) {
	fs.StringVar(&o.Address, "address", "/var/run/cephlet-volume.sock", "Address to listen on.")

	fs.StringVar(&o.PathSupportedVolumeClasses, "supported-volume-classes", o.PathSupportedVolumeClasses, "File containing supported volume classes.")

	fs.Int64Var(&o.Ceph.BurstFactor, "limits-burst-factor", o.Ceph.BurstFactor, "Defines the factor to calculate the burst limits.")
	fs.Int64Var(&o.Ceph.BurstDurationInSeconds, "limits-burst-duration", o.Ceph.BurstDurationInSeconds, "Defines the burst duration in seconds.")

	fs.Int64Var(&o.Ceph.PopulatorBufferSize, "populator-buffer-size", o.Ceph.PopulatorBufferSize, "Defines the buffer size (in bytes) which is used for downloading a image.")

	fs.StringVar(&o.Ceph.Monitors, "ceph-monitors", o.Ceph.Monitors, "Ceph Monitors to connect to.")
	fs.StringVar(&o.Ceph.User, "ceph-user", o.Ceph.User, "Ceph User.")
	fs.StringVar(&o.Ceph.KeyFile, "ceph-key-file", o.Ceph.KeyFile, "ceph-key-file or ceph-keyring-file must be provided (ceph-key-file has precedence). ceph-key-file contains contains only the ceph key.")
	fs.StringVar(&o.Ceph.KeyringFile, "ceph-keyring-file", o.Ceph.KeyringFile, "ceph-key-file or ceph-keyring-file must be provided (ceph-key-file has precedence)s. ceph-keyring-file contains the ceph key and client information.")
	fs.StringVar(&o.Ceph.Pool, "ceph-pool", o.Ceph.Pool, "Ceph pool which is used to store objects.")
	fs.StringVar(&o.Ceph.Client, "ceph-client", o.Ceph.Client, "Ceph client which grants access to pools/images eg. 'client.volumes'")
	fs.StringVar(&o.Ceph.KeyEncryptionKeyPath, "ceph-kek-path", o.Ceph.KeyEncryptionKeyPath, "path to the key encryption key file (32 Bit - KEK) to encrypt volume keys.")
}

func (o *Options) MarkFlagsRequired(cmd *cobra.Command) {
	_ = cmd.MarkFlagRequired("available-volume-classes")
	_ = cmd.MarkFlagRequired("ceph-monitors")
	_ = cmd.MarkFlagRequired("ceph-pool")
	_ = cmd.MarkFlagRequired("ceph-kek-path")
}

func Command() *cobra.Command {
	var (
		zapOpts = zap.Options{Development: true}
		opts    Options
	)

	cmd := &cobra.Command{
		Use: "volume",
		PersistentPreRun: func(cmd *cobra.Command, args []string) {
			logger := zap.New(zap.UseFlagOptions(&zapOpts))
			ctrl.SetLogger(logger)
			cmd.SetContext(ctrl.LoggerInto(cmd.Context(), ctrl.Log))
		},
		RunE: func(cmd *cobra.Command, args []string) error {
			return Run(cmd.Context(), opts)
		},
	}

	goFlags := goflag.NewFlagSet("", 0)
	zapOpts.BindFlags(goFlags)
	cmd.PersistentFlags().AddGoFlagSet(goFlags)

	opts.Defaults()
	opts.AddFlags(cmd.Flags())
	opts.MarkFlagsRequired(cmd)

	return cmd
}

func configureCephAuth(opts *CephOptions) (func() error, error) {
	noOpCleanup := func() error { return nil }
	if opts.KeyFile == "" && opts.KeyringFile == "" {
		return noOpCleanup, fmt.Errorf("ceph-key-file or ceph-keyring-file needs to be defined")
	}

	if opts.KeyFile != "" {
		return noOpCleanup, nil
	}

	key, err := ceph.GetKeyFromKeyring(opts.KeyringFile)
	if err != nil {
		return noOpCleanup, fmt.Errorf("failed to get key from keyring: %w", err)
	}

	file, err := os.CreateTemp("", "key")
	if err != nil {
		return noOpCleanup, fmt.Errorf("failed to create temp file: %w", err)
	}
	cleanup := func() error {
		return os.Remove(file.Name())
	}

	_, err = file.WriteString(key)
	if err != nil {
		return cleanup, fmt.Errorf("failed to write key to temp file: %w", err)
	}

	opts.KeyFile = file.Name()

	return cleanup, nil
}

func Run(ctx context.Context, opts Options) error {
	log := ctrl.LoggerFrom(ctx)
	setupLog := log.WithName("setup")
	var wg sync.WaitGroup

<<<<<<< HEAD
	supportedClasses, err := vcr.LoadVolumeClassesFile(opts.PathSupportedVolumeClasses)
	if err != nil {
		return fmt.Errorf("failed to load supported volume classes: %w", err)
	}

	classRegistry, err := vcr.NewVolumeClassRegistry(supportedClasses)
	if err != nil {
		return fmt.Errorf("failed to initialize volume class registry : %w", err)
	}

=======
>>>>>>> 701ed8f7
	cleanup, err := configureCephAuth(&opts.Ceph)
	if err != nil {
		return fmt.Errorf("failed to configure ceph auth: %w", err)
	}
	defer func() {
		err := cleanup()
		if err != nil {
			setupLog.Error(err, "failed to cleanup")
		}
	}()

	setupLog.Info("Initializing key encryptor")
	encryptor, err := encryption.NewAesGcmEncryptor(opts.Ceph.KeyEncryptionKeyPath)
	if err != nil {
		return fmt.Errorf("failed to init encryptor: %w", err)
	}

	setupLog.Info("Establishing ceph connection", "Monitors", opts.Ceph.Monitors, "User", opts.Ceph.User)
	conn, err := ceph.ConnectToRados(ctx, ceph.Credentials{
		Monitors: opts.Ceph.Monitors,
		User:     opts.Ceph.User,
		Keyfile:  opts.Ceph.KeyFile,
	})
	if err != nil {
		return fmt.Errorf("failed to establish rados connection: %w", err)
	}

	if err := ceph.CheckIfPoolExists(conn, opts.Ceph.Pool); err != nil {
		return fmt.Errorf("configuration invalid: %w", err)
	}

	setupLog.Info("Configuring image store", "OmapName", omap.OmapNameVolumes)
	imageStore, err := omap.New(conn, opts.Ceph.Pool, omap.Options[*api.Image]{
		OmapName:       omap.OmapNameVolumes,
		NewFunc:        func() *api.Image { return &api.Image{} },
		CreateStrategy: utils.ImageStrategy,
	})
	if err != nil {
		return fmt.Errorf("failed to initialize image store: %w", err)
	}

	imageEvents, err := event.NewListWatchSource[*api.Image](
		imageStore.List,
		imageStore.Watch,
		event.ListWatchSourceOptions{},
	)
	if err != nil {
		return fmt.Errorf("failed to initialize image events: %w", err)
	}

	setupLog.Info("Configuring snapshot store", "OmapName", omap.OmapNameOsImages)
	snapshotStore, err := omap.New(conn, opts.Ceph.Pool, omap.Options[*api.Snapshot]{
		OmapName:       omap.OmapNameOsImages,
		NewFunc:        func() *api.Snapshot { return &api.Snapshot{} },
		CreateStrategy: utils.SnapshotStrategy,
	})
	if err != nil {
		return fmt.Errorf("failed to initialize snapshot store: %w", err)
	}

	snapshotEvents, err := event.NewListWatchSource[*api.Snapshot](
		snapshotStore.List,
		snapshotStore.Watch,
		event.ListWatchSourceOptions{},
	)
	if err != nil {
		return fmt.Errorf("failed to initialize snapshot events: %w", err)
	}

	reg, err := remote.DockerRegistry(nil)
	if err != nil {
		return fmt.Errorf("failed to initialize docker registry: %w", err)
	}

	imageReconciler, err := controllers.NewImageReconciler(
		log.WithName("image-reconciler"),
		conn,
		reg,
		imageStore, snapshotStore,
		imageEvents,
		snapshotEvents,
		encryptor,
		controllers.ImageReconcilerOptions{
			Monitors: opts.Ceph.Monitors,
			Client:   opts.Ceph.Client,
			Pool:     opts.Ceph.Pool,
		},
	)
	if err != nil {
		return fmt.Errorf("failed to initialize image reconciler: %w", err)
	}

	wg.Add(1)
	go func() {
		defer wg.Done()
		setupLog.Info("Starting image reconciler")
		if err := imageReconciler.Start(ctx); err != nil {
			log.Error(err, "failed to start image reconciler")
		}
	}()

	snapshotReconciler, err := controllers.NewSnapshotReconciler(
		log.WithName("snapshot-reconciler"),
		conn,
		reg,
		snapshotStore,
		snapshotEvents,
		controllers.SnapshotReconcilerOptions{
			Pool:                opts.Ceph.Pool,
			PopulatorBufferSize: opts.Ceph.PopulatorBufferSize,
		},
	)
	if err != nil {
		return fmt.Errorf("failed to initialize snapshot reconciler: %w", err)
	}

	wg.Add(1)
	go func() {
		defer wg.Done()
		setupLog.Info("Starting snapshot reconciler")
		if err := snapshotReconciler.Start(ctx); err != nil {
			log.Error(err, "failed to start snapshot reconciler")
		}

	}()

	wg.Add(1)
	go func() {
		defer wg.Done()
		setupLog.Info("Starting image events")
		if err := imageEvents.Start(ctx); err != nil {
			log.Error(err, "failed to start image events")
		}
	}()

	wg.Add(1)
	go func() {
		defer wg.Done()
		setupLog.Info("Starting snapshot events")
		if err := snapshotEvents.Start(ctx); err != nil {
			log.Error(err, "failed to start snapshot events")
		}
	}()

	supportedClasses, err := vcr.LoadVolumeClassesFile(opts.PathSupportedVolumeClasses)
	if err != nil {
		return fmt.Errorf("failed to load supported volume classes: %w", err)
	}

	classRegistry, err := vcr.NewVolumeClassRegistry(supportedClasses)
	if err != nil {
		return fmt.Errorf("failed to initialize volume class registry : %w", err)
	}

	srv, err := server.New(
		imageStore,
		snapshotStore,
		classRegistry,
		encryptor,
		server.Options{
			BurstFactor:            opts.Ceph.BurstFactor,
			BurstDurationInSeconds: opts.Ceph.BurstDurationInSeconds,
		},
	)
	if err != nil {
		return fmt.Errorf("error creating server: %w", err)
	}

	log.V(1).Info("Cleaning up any previous socket")
	if err := common.CleanupSocketIfExists(opts.Address); err != nil {
		return fmt.Errorf("error cleaning up socket: %w", err)
	}

	log.V(1).Info("Start listening on unix socket", "Address", opts.Address)
	l, err := net.Listen("unix", opts.Address)
	if err != nil {
		return fmt.Errorf("failed to listen: %w", err)
	}
	defer func() {
		if err := l.Close(); err != nil {
			log.Error(err, "Error closing socket")
		}
	}()

	grpcSrv := grpc.NewServer(
		grpc.UnaryInterceptor(func(ctx context.Context, req interface{}, info *grpc.UnaryServerInfo, handler grpc.UnaryHandler) (resp interface{}, err error) {
			log := log.WithName(info.FullMethod)
			ctx = ctrl.LoggerInto(ctx, log)
			log.V(1).Info("Request")
			resp, err = handler(ctx, req)
			if err != nil {
				log.Error(err, "Error handling request")
			}
			return resp, err
		}),
	)
	ori.RegisterVolumeRuntimeServer(grpcSrv, srv)

	setupLog.Info("Starting server", "Address", l.Addr().String())
	go func() {
		defer func() {
			setupLog.Info("Shutting down server")
			grpcSrv.Stop()
			setupLog.Info("Shut down server")
		}()
		<-ctx.Done()
	}()
	if err := grpcSrv.Serve(l); err != nil {
		return fmt.Errorf("error serving: %w", err)
	}
	return nil
}<|MERGE_RESOLUTION|>--- conflicted
+++ resolved
@@ -164,19 +164,6 @@
 	setupLog := log.WithName("setup")
 	var wg sync.WaitGroup
 
-<<<<<<< HEAD
-	supportedClasses, err := vcr.LoadVolumeClassesFile(opts.PathSupportedVolumeClasses)
-	if err != nil {
-		return fmt.Errorf("failed to load supported volume classes: %w", err)
-	}
-
-	classRegistry, err := vcr.NewVolumeClassRegistry(supportedClasses)
-	if err != nil {
-		return fmt.Errorf("failed to initialize volume class registry : %w", err)
-	}
-
-=======
->>>>>>> 701ed8f7
 	cleanup, err := configureCephAuth(&opts.Ceph)
 	if err != nil {
 		return fmt.Errorf("failed to configure ceph auth: %w", err)
