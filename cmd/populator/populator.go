--- conflicted
+++ resolved
@@ -46,13 +46,8 @@
 
 func populate(storePath string, ref string, devicePath string) {
 	ctx := ctrl.SetupSignalHandler()
-<<<<<<< HEAD
-	//TODO: check if logger is there
-	log := ctrl.LoggerFrom(ctx)
-=======
+
 	log.Println("Starting image population")
->>>>>>> bb789f17
-
 	reg, err := remote.DockerRegistry(nil)
 	if err != nil {
 		log.Fatal(err, "Failed to initialize registry")
