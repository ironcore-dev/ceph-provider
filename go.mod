module github.com/onmetal/cephlet

go 1.21

toolchain go1.21.0

require (
	github.com/ceph/go-ceph v0.23.0
	github.com/containerd/containerd v1.7.6
	github.com/go-logr/logr v1.2.4
	github.com/google/addlicense v1.1.1
	github.com/kube-object-storage/lib-bucket-provisioner v0.0.0-20221122204822-d1a8c34382f1
	github.com/onmetal/controller-utils v0.8.1
	github.com/onmetal/onmetal-api v0.1.2-0.20230816135533-6e1562703753
	github.com/onmetal/onmetal-image v0.1.1
	github.com/onsi/ginkgo/v2 v2.12.1
	github.com/onsi/gomega v1.27.10
	github.com/pkg/errors v0.9.1
	github.com/rook/rook/pkg/apis v0.0.0-20230622190335-1d3f99bc1455
	github.com/spf13/cobra v1.7.0
	github.com/spf13/pflag v1.0.5
	golang.org/x/exp v0.0.0-20230206171751-46f607a40771
	google.golang.org/grpc v1.58.1
	k8s.io/api v0.28.2
	k8s.io/apimachinery v0.28.2
	k8s.io/client-go v0.28.2
	k8s.io/utils v0.0.0-20230505201702-9f6742963106
	sigs.k8s.io/controller-runtime v0.16.2
)

require (
	github.com/AdaLogics/go-fuzz-headers v0.0.0-20230811130428-ced1acdcaa24 // indirect
	github.com/Azure/go-ansiterm v0.0.0-20210617225240-d185dfc1b5a1 // indirect
	github.com/Microsoft/hcsshim v0.11.0 // indirect
	github.com/armon/go-metrics v0.4.1 // indirect
	github.com/beorn7/perks v1.0.1 // indirect
	github.com/blang/semver/v4 v4.0.0 // indirect
	github.com/bmatcuk/doublestar/v4 v4.0.2 // indirect
	github.com/cenkalti/backoff/v3 v3.2.2 // indirect
	github.com/cenkalti/backoff/v4 v4.2.1 // indirect
	github.com/cespare/xxhash/v2 v2.2.0 // indirect
	github.com/coreos/go-systemd v0.0.0-20191104093116-d3cd4ed1dbcf // indirect
	github.com/coreos/pkg v0.0.0-20230601102743-20bbbf26f4d8 // indirect
	github.com/davecgh/go-spew v1.1.2-0.20180830191138-d8f796af33cc // indirect
	github.com/docker/cli v23.0.3+incompatible // indirect
	github.com/docker/distribution v2.8.2+incompatible // indirect
	github.com/docker/docker v24.0.5+incompatible // indirect
	github.com/docker/docker-credential-helpers v0.7.0 // indirect
	github.com/docker/go-connections v0.4.0 // indirect
	github.com/docker/go-metrics v0.0.1 // indirect
	github.com/docker/go-units v0.5.0 // indirect
	github.com/emicklei/go-restful/v3 v3.10.2 // indirect
	github.com/evanphx/json-patch/v5 v5.6.0 // indirect
	github.com/fatih/color v1.15.0 // indirect
	github.com/felixge/httpsnoop v1.0.3 // indirect
	github.com/frankban/quicktest v1.14.3 // indirect
	github.com/fsnotify/fsnotify v1.6.0 // indirect
	github.com/go-jose/go-jose/v3 v3.0.0 // indirect
	github.com/go-logr/stdr v1.2.2 // indirect
	github.com/go-logr/zapr v1.2.4 // indirect
	github.com/go-openapi/jsonpointer v0.19.6 // indirect
	github.com/go-openapi/jsonreference v0.20.2 // indirect
	github.com/go-openapi/swag v0.22.4 // indirect
	github.com/go-task/slim-sprig v0.0.0-20230315185526-52ccab3ef572 // indirect
	github.com/gogo/protobuf v1.3.2 // indirect
	github.com/golang/groupcache v0.0.0-20210331224755-41bb18bfe9da // indirect
	github.com/golang/protobuf v1.5.3 // indirect
	github.com/golang/snappy v0.0.4 // indirect
	github.com/google/gnostic-models v0.6.8 // indirect
	github.com/google/go-cmp v0.5.9 // indirect
	github.com/google/gofuzz v1.2.0 // indirect
	github.com/google/pprof v0.0.0-20210720184732-4bb14d4b1be1 // indirect
	github.com/google/uuid v1.3.0 // indirect
	github.com/googleapis/gax-go/v2 v2.11.0 // indirect
	github.com/gorilla/mux v1.8.0 // indirect
	github.com/grpc-ecosystem/grpc-gateway/v2 v2.11.3 // indirect
	github.com/hashicorp/errwrap v1.1.0 // indirect
	github.com/hashicorp/go-cleanhttp v0.5.2 // indirect
	github.com/hashicorp/go-hclog v1.5.0 // indirect
	github.com/hashicorp/go-immutable-radix v1.3.1 // indirect
	github.com/hashicorp/go-multierror v1.1.1 // indirect
	github.com/hashicorp/go-retryablehttp v0.7.4 // indirect
	github.com/hashicorp/go-rootcerts v1.0.2 // indirect
	github.com/hashicorp/go-secure-stdlib/parseutil v0.1.7 // indirect
	github.com/hashicorp/go-secure-stdlib/strutil v0.1.2 // indirect
	github.com/hashicorp/go-sockaddr v1.0.2 // indirect
	github.com/hashicorp/golang-lru v0.5.4 // indirect
	github.com/hashicorp/hcl v1.0.1-vault-5 // indirect
	github.com/hashicorp/vault v1.13.7 // indirect
	github.com/hashicorp/vault/api v1.9.2 // indirect
	github.com/hashicorp/vault/api/auth/approle v0.4.1 // indirect
	github.com/hashicorp/vault/sdk v0.9.1 // indirect
	github.com/imdario/mergo v0.3.16 // indirect
	github.com/inconshreveable/mousetrap v1.1.0 // indirect
	github.com/josharian/intern v1.0.0 // indirect
	github.com/json-iterator/go v1.1.12 // indirect
	github.com/klauspost/compress v1.16.5 // indirect
	github.com/libopenstorage/secrets v0.0.0-20230417161723-1022cc4d5aeb // indirect
	github.com/mailru/easyjson v0.7.7 // indirect
	github.com/mattn/go-colorable v0.1.13 // indirect
	github.com/mattn/go-isatty v0.0.19 // indirect
	github.com/matttproud/golang_protobuf_extensions v1.0.4 // indirect
	github.com/mitchellh/go-homedir v1.1.0 // indirect
	github.com/mitchellh/mapstructure v1.5.0 // indirect
	github.com/moby/locker v1.0.1 // indirect
	github.com/moby/term v0.0.0-20221205130635-1aeaba878587 // indirect
	github.com/modern-go/concurrent v0.0.0-20180306012644-bacd9c7ef1dd // indirect
	github.com/modern-go/reflect2 v1.0.2 // indirect
	github.com/morikuni/aec v1.0.0 // indirect
	github.com/munnerz/goautoneg v0.0.0-20191010083416-a7dc8b61c822 // indirect
	github.com/opencontainers/go-digest v1.0.0 // indirect
	github.com/opencontainers/image-spec v1.1.0-rc2.0.20221005185240-3a7f492d3f1b // indirect
	github.com/openshift/api v0.0.0-20210105115604-44119421ec6b // indirect
	github.com/pierrec/lz4 v2.6.1+incompatible // indirect
	github.com/prometheus/client_golang v1.16.0 // indirect
	github.com/prometheus/client_model v0.4.0 // indirect
	github.com/prometheus/common v0.44.0 // indirect
	github.com/prometheus/procfs v0.11.0 // indirect
	github.com/ryanuber/go-glob v1.0.0 // indirect
	github.com/sirupsen/logrus v1.9.3 // indirect
	go.opentelemetry.io/contrib/instrumentation/net/http/otelhttp v0.35.1 // indirect
	go.opentelemetry.io/otel v1.15.1 // indirect
	go.opentelemetry.io/otel/exporters/otlp/internal/retry v1.15.1 // indirect
	go.opentelemetry.io/otel/exporters/otlp/otlptrace v1.15.1 // indirect
	go.opentelemetry.io/otel/exporters/otlp/otlptrace/otlptracegrpc v1.15.1 // indirect
	go.opentelemetry.io/otel/metric v0.37.0 // indirect
	go.opentelemetry.io/otel/sdk v1.15.1 // indirect
	go.opentelemetry.io/otel/trace v1.15.1 // indirect
	go.opentelemetry.io/proto/otlp v0.19.0 // indirect
	go.uber.org/atomic v1.11.0 // indirect
	go.uber.org/multierr v1.11.0 // indirect
	go.uber.org/zap v1.25.0 // indirect
	go4.org/netipx v0.0.0-20220812043211-3cc044ffd68d // indirect
	golang.org/x/crypto v0.13.0 // indirect
	golang.org/x/net v0.15.0 // indirect
	golang.org/x/oauth2 v0.10.0 // indirect
	golang.org/x/sync v0.3.0 // indirect
	golang.org/x/sys v0.12.0 // indirect
<<<<<<< HEAD
	golang.org/x/term v0.12.0 // indirect
	golang.org/x/text v0.13.0 // indirect
=======
	golang.org/x/term v0.11.0 // indirect
	golang.org/x/text v0.12.0 // indirect
>>>>>>> 6ffe1ac3
	golang.org/x/time v0.3.0 // indirect
	golang.org/x/tools v0.13.0 // indirect
	gomodules.xyz/jsonpatch/v2 v2.4.0 // indirect
	google.golang.org/api v0.126.0 // indirect
	google.golang.org/appengine v1.6.7 // indirect
	google.golang.org/genproto v0.0.0-20230711160842-782d3b101e98 // indirect
	google.golang.org/genproto/googleapis/api v0.0.0-20230711160842-782d3b101e98 // indirect
	google.golang.org/genproto/googleapis/rpc v0.0.0-20230711160842-782d3b101e98 // indirect
	google.golang.org/protobuf v1.31.0 // indirect
	gopkg.in/inf.v0 v0.9.1 // indirect
	gopkg.in/yaml.v2 v2.4.0 // indirect
	gopkg.in/yaml.v3 v3.0.1 // indirect
	k8s.io/apiextensions-apiserver v0.28.0 // indirect
	k8s.io/apiserver v0.28.1 // indirect
	k8s.io/component-base v0.28.1 // indirect
	k8s.io/klog/v2 v2.100.1 // indirect
	k8s.io/kube-openapi v0.0.0-20230717233707-2695361300d9 // indirect
	oras.land/oras-go v1.2.2 // indirect
	sigs.k8s.io/apiserver-network-proxy/konnectivity-client v0.1.2 // indirect
	sigs.k8s.io/json v0.0.0-20221116044647-bc3834ca7abd // indirect
	sigs.k8s.io/structured-merge-diff/v4 v4.3.0 // indirect
	sigs.k8s.io/yaml v1.3.0 // indirect
)

replace (
	github.com/docker/docker => github.com/docker/docker v20.10.21+incompatible
	github.com/googleapis/gnostic => github.com/googleapis/gnostic v0.4.1
	github.com/kubernetes-incubator/external-storage => github.com/libopenstorage/external-storage v0.20.4-openstorage-rc3
	github.com/portworx/sched-ops => github.com/portworx/sched-ops v0.20.4-openstorage-rc3
	go.opentelemetry.io/otel/metric => go.opentelemetry.io/otel/metric v0.31.0
)

exclude (
	// This tag doesn't exist, but is imported by github.com/portworx/sched-ops.
	github.com/kubernetes-incubator/external-storage v0.20.4-openstorage-rc2
	// Exclude pre-go-mod kubernetes tags, because they are older
	// than v0.x releases but are picked when updating dependencies.
	k8s.io/client-go v1.4.0
	k8s.io/client-go v1.5.0
	k8s.io/client-go v1.5.1
	k8s.io/client-go v1.5.2
	k8s.io/client-go v2.0.0-alpha.1+incompatible
	k8s.io/client-go v2.0.0+incompatible
	k8s.io/client-go v3.0.0-beta.0+incompatible
	k8s.io/client-go v3.0.0+incompatible
	k8s.io/client-go v4.0.0-beta.0+incompatible
	k8s.io/client-go v4.0.0+incompatible
	k8s.io/client-go v5.0.0+incompatible
	k8s.io/client-go v5.0.1+incompatible
	k8s.io/client-go v6.0.0+incompatible
	k8s.io/client-go v7.0.0+incompatible
	k8s.io/client-go v8.0.0+incompatible
	k8s.io/client-go v9.0.0-invalid+incompatible
	k8s.io/client-go v9.0.0+incompatible
	k8s.io/client-go v10.0.0+incompatible
	k8s.io/client-go v11.0.0+incompatible
	k8s.io/client-go v11.0.1-0.20190409021438-1a26190bd76a+incompatible
	k8s.io/client-go v12.0.0+incompatible
)<|MERGE_RESOLUTION|>--- conflicted
+++ resolved
@@ -136,13 +136,8 @@
 	golang.org/x/oauth2 v0.10.0 // indirect
 	golang.org/x/sync v0.3.0 // indirect
 	golang.org/x/sys v0.12.0 // indirect
-<<<<<<< HEAD
 	golang.org/x/term v0.12.0 // indirect
 	golang.org/x/text v0.13.0 // indirect
-=======
-	golang.org/x/term v0.11.0 // indirect
-	golang.org/x/text v0.12.0 // indirect
->>>>>>> 6ffe1ac3
 	golang.org/x/time v0.3.0 // indirect
 	golang.org/x/tools v0.13.0 // indirect
 	gomodules.xyz/jsonpatch/v2 v2.4.0 // indirect
