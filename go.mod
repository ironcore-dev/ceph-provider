--- conflicted
+++ resolved
@@ -18,26 +18,18 @@
 	github.com/spf13/cobra v1.7.0
 	github.com/spf13/pflag v1.0.5
 	golang.org/x/exp v0.0.0-20221212164502-fae10dda9338
-<<<<<<< HEAD
 	google.golang.org/grpc v1.55.0
 	k8s.io/api v0.27.2
 	k8s.io/apimachinery v0.27.2
 	k8s.io/client-go v0.27.2
 	k8s.io/utils v0.0.0-20230209194617-a36077c30491
 	sigs.k8s.io/controller-runtime v0.15.0
-=======
-	google.golang.org/grpc v1.56.1
-	k8s.io/api v0.26.4
-	k8s.io/apimachinery v0.26.4
-	k8s.io/client-go v0.26.4
-	k8s.io/utils v0.0.0-20230202215443-34013725500c
-	sigs.k8s.io/controller-runtime v0.14.6
->>>>>>> c85e1d0d
 )
 
 require (
 	github.com/Azure/go-ansiterm v0.0.0-20210617225240-d185dfc1b5a1 // indirect
 	github.com/armon/go-metrics v0.4.1 // indirect
+	github.com/aws/aws-sdk-go v1.44.275 // indirect
 	github.com/beorn7/perks v1.0.1 // indirect
 	github.com/blang/semver/v4 v4.0.0 // indirect
 	github.com/bmatcuk/doublestar/v4 v4.0.2 // indirect
@@ -94,6 +86,7 @@
 	github.com/hashicorp/vault/sdk v0.8.1 // indirect
 	github.com/imdario/mergo v0.3.13 // indirect
 	github.com/inconshreveable/mousetrap v1.1.0 // indirect
+	github.com/jmespath/go-jmespath v0.4.0 // indirect
 	github.com/josharian/intern v1.0.0 // indirect
 	github.com/json-iterator/go v1.1.12 // indirect
 	github.com/klauspost/compress v1.15.15 // indirect
@@ -141,15 +134,10 @@
 	golang.org/x/term v0.8.0 // indirect
 	golang.org/x/text v0.9.0 // indirect
 	golang.org/x/time v0.3.0 // indirect
-<<<<<<< HEAD
-	golang.org/x/tools v0.9.1 // indirect
+	golang.org/x/tools v0.9.3 // indirect
 	gomodules.xyz/jsonpatch/v2 v2.3.0 // indirect
-=======
-	golang.org/x/tools v0.9.3 // indirect
-	gomodules.xyz/jsonpatch/v2 v2.2.0 // indirect
->>>>>>> c85e1d0d
 	google.golang.org/appengine v1.6.7 // indirect
-	google.golang.org/genproto v0.0.0-20230410155749-daa745c078e1 // indirect
+	google.golang.org/genproto v0.0.0-20230306155012-7f2fa6fef1f4 // indirect
 	google.golang.org/protobuf v1.30.0 // indirect
 	gopkg.in/inf.v0 v0.9.1 // indirect
 	gopkg.in/square/go-jose.v2 v2.6.0 // indirect
