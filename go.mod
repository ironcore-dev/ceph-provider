module github.com/onmetal/cephlet

go 1.20

require (
<<<<<<< HEAD
	github.com/ceph/go-ceph v0.20.0
	github.com/go-logr/logr v1.2.3
=======
	github.com/go-logr/logr v1.2.4
>>>>>>> 6dbcf6d1
	github.com/google/addlicense v1.1.1
	github.com/google/uuid v1.3.0
	github.com/kube-object-storage/lib-bucket-provisioner v0.0.0-20221122204822-d1a8c34382f1
	github.com/kubernetes-csi/external-snapshotter/client/v6 v6.2.0
	github.com/kubernetes-csi/volume-data-source-validator/client v0.0.0-20220805220032-cc2415d431f1
	github.com/onmetal/controller-utils v0.7.0
	github.com/onmetal/onmetal-api v0.1.0
	github.com/onmetal/onmetal-image v0.1.1
	github.com/onsi/ginkgo/v2 v2.9.2
	github.com/onsi/gomega v1.27.6
	github.com/pkg/errors v0.9.1
	github.com/rook/rook v1.9.0-beta.0
	github.com/spf13/cobra v1.6.1
	github.com/spf13/pflag v1.0.5
	go.uber.org/zap v1.24.0
<<<<<<< HEAD
	google.golang.org/grpc v1.53.0
	k8s.io/api v0.26.2
	k8s.io/apimachinery v0.26.2
	k8s.io/client-go v0.26.2
	sigs.k8s.io/controller-runtime v0.14.5
=======
	golang.org/x/oauth2 v0.6.0
	google.golang.org/grpc v1.54.0
	k8s.io/api v0.26.3
	k8s.io/apimachinery v0.26.3
	k8s.io/client-go v0.26.3
	k8s.io/component-helpers v0.26.3
	k8s.io/utils v0.0.0-20221128185143-99ec85e7a448
	sigs.k8s.io/controller-runtime v0.14.6
>>>>>>> 6dbcf6d1
)

require (
	github.com/Azure/go-ansiterm v0.0.0-20210617225240-d185dfc1b5a1 // indirect
	github.com/armon/go-metrics v0.4.1 // indirect
	github.com/armon/go-radix v1.0.0 // indirect
	github.com/beorn7/perks v1.0.1 // indirect
	github.com/bmatcuk/doublestar/v4 v4.0.2 // indirect
	github.com/cenkalti/backoff/v3 v3.2.2 // indirect
	github.com/cespare/xxhash/v2 v2.2.0 // indirect
	github.com/containerd/containerd v1.6.16 // indirect
	github.com/coreos/go-systemd v0.0.0-20191104093116-d3cd4ed1dbcf // indirect
	github.com/coreos/pkg v0.0.0-20220810130054-c7d1c02cb6cf // indirect
	github.com/davecgh/go-spew v1.1.2-0.20180830191138-d8f796af33cc // indirect
	github.com/docker/cli v20.10.21+incompatible // indirect
	github.com/docker/distribution v2.8.1+incompatible // indirect
	github.com/docker/docker v20.10.21+incompatible // indirect
	github.com/docker/docker-credential-helpers v0.7.0 // indirect
	github.com/docker/go-connections v0.4.0 // indirect
	github.com/docker/go-metrics v0.0.1 // indirect
	github.com/docker/go-units v0.5.0 // indirect
	github.com/emicklei/go-restful/v3 v3.9.0 // indirect
	github.com/evanphx/json-patch/v5 v5.6.0 // indirect
	github.com/fatih/color v1.13.0 // indirect
	github.com/fsnotify/fsnotify v1.6.0 // indirect
	github.com/go-logr/zapr v1.2.3 // indirect
	github.com/go-openapi/jsonpointer v0.19.6 // indirect
	github.com/go-openapi/jsonreference v0.20.1 // indirect
	github.com/go-openapi/swag v0.22.3 // indirect
	github.com/go-task/slim-sprig v0.0.0-20230315185526-52ccab3ef572 // indirect
	github.com/gogo/protobuf v1.3.2 // indirect
	github.com/golang/groupcache v0.0.0-20210331224755-41bb18bfe9da // indirect
	github.com/golang/protobuf v1.5.3 // indirect
	github.com/golang/snappy v0.0.4 // indirect
	github.com/google/gnostic v0.6.9 // indirect
	github.com/google/go-cmp v0.5.9 // indirect
	github.com/google/gofuzz v1.2.0 // indirect
	github.com/google/pprof v0.0.0-20210407192527-94a9f03dee38 // indirect
	github.com/gorilla/mux v1.8.0 // indirect
	github.com/hashicorp/errwrap v1.1.0 // indirect
	github.com/hashicorp/go-cleanhttp v0.5.2 // indirect
	github.com/hashicorp/go-hclog v1.3.1 // indirect
	github.com/hashicorp/go-immutable-radix v1.3.1 // indirect
	github.com/hashicorp/go-multierror v1.1.1 // indirect
	github.com/hashicorp/go-plugin v1.4.5 // indirect
	github.com/hashicorp/go-retryablehttp v0.7.1 // indirect
	github.com/hashicorp/go-rootcerts v1.0.2 // indirect
	github.com/hashicorp/go-secure-stdlib/mlock v0.1.2 // indirect
	github.com/hashicorp/go-secure-stdlib/parseutil v0.1.7 // indirect
	github.com/hashicorp/go-secure-stdlib/strutil v0.1.2 // indirect
	github.com/hashicorp/go-sockaddr v1.0.2 // indirect
	github.com/hashicorp/go-uuid v1.0.3 // indirect
	github.com/hashicorp/go-version v1.6.0 // indirect
	github.com/hashicorp/golang-lru v0.5.4 // indirect
	github.com/hashicorp/hcl v1.0.1-vault-3 // indirect
	github.com/hashicorp/vault v1.11.6 // indirect
	github.com/hashicorp/vault/api v1.8.1 // indirect
	github.com/hashicorp/vault/api/auth/approle v0.3.0 // indirect
	github.com/hashicorp/vault/sdk v0.6.1-0.20221010215534-6545e24b6023 // indirect
	github.com/hashicorp/yamux v0.1.1 // indirect
	github.com/imdario/mergo v0.3.13 // indirect
	github.com/inconshreveable/mousetrap v1.0.1 // indirect
	github.com/josharian/intern v1.0.0 // indirect
	github.com/json-iterator/go v1.1.12 // indirect
	github.com/klauspost/compress v1.15.8 // indirect
	github.com/libopenstorage/secrets v0.0.0-20220823020833-2ecadaf59d8a // indirect
	github.com/mailru/easyjson v0.7.7 // indirect
	github.com/mattn/go-colorable v0.1.13 // indirect
	github.com/mattn/go-isatty v0.0.16 // indirect
	github.com/matttproud/golang_protobuf_extensions v1.0.4 // indirect
	github.com/mitchellh/copystructure v1.2.0 // indirect
	github.com/mitchellh/go-homedir v1.1.0 // indirect
	github.com/mitchellh/go-testing-interface v1.14.1 // indirect
	github.com/mitchellh/mapstructure v1.5.0 // indirect
	github.com/mitchellh/reflectwalk v1.0.2 // indirect
	github.com/moby/locker v1.0.1 // indirect
	github.com/moby/term v0.0.0-20221205130635-1aeaba878587 // indirect
	github.com/modern-go/concurrent v0.0.0-20180306012644-bacd9c7ef1dd // indirect
	github.com/modern-go/reflect2 v1.0.2 // indirect
	github.com/morikuni/aec v1.0.0 // indirect
	github.com/munnerz/goautoneg v0.0.0-20191010083416-a7dc8b61c822 // indirect
	github.com/oklog/run v1.1.0 // indirect
	github.com/opencontainers/go-digest v1.0.0 // indirect
	github.com/opencontainers/image-spec v1.1.0-rc2 // indirect
	github.com/openshift/api v0.0.0-20210105115604-44119421ec6b // indirect
	github.com/pierrec/lz4 v2.6.1+incompatible // indirect
	github.com/pmezard/go-difflib v1.0.1-0.20181226105442-5d4384ee4fb2 // indirect
	github.com/prometheus/client_golang v1.14.0 // indirect
	github.com/prometheus/client_model v0.3.0 // indirect
	github.com/prometheus/common v0.37.0 // indirect
	github.com/prometheus/procfs v0.8.0 // indirect
	github.com/ryanuber/go-glob v1.0.0 // indirect
	github.com/sirupsen/logrus v1.9.0 // indirect
	github.com/stretchr/testify v1.8.2 // indirect
	go.uber.org/atomic v1.10.0 // indirect
	go.uber.org/multierr v1.8.0 // indirect
	go4.org/netipx v0.0.0-20220812043211-3cc044ffd68d // indirect
	golang.org/x/crypto v0.7.0 // indirect
	golang.org/x/net v0.8.0 // indirect
	golang.org/x/oauth2 v0.5.0 // indirect
	golang.org/x/sync v0.1.0 // indirect
	golang.org/x/sys v0.6.0 // indirect
	golang.org/x/term v0.6.0 // indirect
	golang.org/x/text v0.8.0 // indirect
	golang.org/x/time v0.3.0 // indirect
	golang.org/x/tools v0.7.0 // indirect
	gomodules.xyz/jsonpatch/v2 v2.2.0 // indirect
	google.golang.org/api v0.102.0 // indirect
	google.golang.org/appengine v1.6.7 // indirect
	google.golang.org/genproto v0.0.0-20230110181048-76db0878b65f // indirect
	google.golang.org/protobuf v1.29.1 // indirect
	gopkg.in/inf.v0 v0.9.1 // indirect
	gopkg.in/square/go-jose.v2 v2.6.0 // indirect
	gopkg.in/yaml.v2 v2.4.0 // indirect
	gopkg.in/yaml.v3 v3.0.1 // indirect
	k8s.io/apiextensions-apiserver v0.26.1 // indirect
<<<<<<< HEAD
	k8s.io/component-base v0.26.1 // indirect
=======
	k8s.io/apiserver v0.26.3 // indirect
	k8s.io/component-base v0.26.3 // indirect
>>>>>>> 6dbcf6d1
	k8s.io/klog/v2 v2.80.1 // indirect
	k8s.io/kube-aggregator v0.26.3 // indirect
	k8s.io/kube-openapi v0.0.0-20230109183929-3758b55a6596 // indirect
	k8s.io/utils v0.0.0-20221128185143-99ec85e7a448 // indirect
	oras.land/oras-go v1.2.2 // indirect
<<<<<<< HEAD
=======
	sigs.k8s.io/apiserver-network-proxy/konnectivity-client v0.0.36 // indirect
>>>>>>> 6dbcf6d1
	sigs.k8s.io/json v0.0.0-20220713155537-f223a00ba0e2 // indirect
	sigs.k8s.io/structured-merge-diff/v4 v4.2.3 // indirect
	sigs.k8s.io/yaml v1.3.0 // indirect
)

replace (
	github.com/googleapis/gnostic => github.com/googleapis/gnostic v0.4.1
	github.com/kubernetes-incubator/external-storage => github.com/libopenstorage/external-storage v0.20.4-openstorage-rc3
	github.com/portworx/sched-ops => github.com/portworx/sched-ops v0.20.4-openstorage-rc3
)

exclude (
	// This tag doesn't exist, but is imported by github.com/portworx/sched-ops.
	github.com/kubernetes-incubator/external-storage v0.20.4-openstorage-rc2
	// Exclude pre-go-mod kubernetes tags, because they are older
	// than v0.x releases but are picked when updating dependencies.
	k8s.io/client-go v1.4.0
	k8s.io/client-go v1.5.0
	k8s.io/client-go v1.5.1
	k8s.io/client-go v1.5.2
	k8s.io/client-go v10.0.0+incompatible
	k8s.io/client-go v11.0.0+incompatible
	k8s.io/client-go v11.0.1-0.20190409021438-1a26190bd76a+incompatible
	k8s.io/client-go v12.0.0+incompatible
	k8s.io/client-go v2.0.0+incompatible
	k8s.io/client-go v2.0.0-alpha.1+incompatible
	k8s.io/client-go v3.0.0+incompatible
	k8s.io/client-go v3.0.0-beta.0+incompatible
	k8s.io/client-go v4.0.0+incompatible
	k8s.io/client-go v4.0.0-beta.0+incompatible
	k8s.io/client-go v5.0.0+incompatible
	k8s.io/client-go v5.0.1+incompatible
	k8s.io/client-go v6.0.0+incompatible
	k8s.io/client-go v7.0.0+incompatible
	k8s.io/client-go v8.0.0+incompatible
	k8s.io/client-go v9.0.0+incompatible
	k8s.io/client-go v9.0.0-invalid+incompatible
)<|MERGE_RESOLUTION|>--- conflicted
+++ resolved
@@ -1,14 +1,10 @@
 module github.com/onmetal/cephlet
 
-go 1.20
+go 1.19
 
 require (
-<<<<<<< HEAD
 	github.com/ceph/go-ceph v0.20.0
-	github.com/go-logr/logr v1.2.3
-=======
 	github.com/go-logr/logr v1.2.4
->>>>>>> 6dbcf6d1
 	github.com/google/addlicense v1.1.1
 	github.com/google/uuid v1.3.0
 	github.com/kube-object-storage/lib-bucket-provisioner v0.0.0-20221122204822-d1a8c34382f1
@@ -24,22 +20,12 @@
 	github.com/spf13/cobra v1.6.1
 	github.com/spf13/pflag v1.0.5
 	go.uber.org/zap v1.24.0
-<<<<<<< HEAD
-	google.golang.org/grpc v1.53.0
-	k8s.io/api v0.26.2
-	k8s.io/apimachinery v0.26.2
-	k8s.io/client-go v0.26.2
-	sigs.k8s.io/controller-runtime v0.14.5
-=======
-	golang.org/x/oauth2 v0.6.0
+	golang.org/x/sync v0.1.0
 	google.golang.org/grpc v1.54.0
 	k8s.io/api v0.26.3
 	k8s.io/apimachinery v0.26.3
 	k8s.io/client-go v0.26.3
-	k8s.io/component-helpers v0.26.3
-	k8s.io/utils v0.0.0-20221128185143-99ec85e7a448
 	sigs.k8s.io/controller-runtime v0.14.6
->>>>>>> 6dbcf6d1
 )
 
 require (
@@ -133,14 +119,12 @@
 	github.com/prometheus/procfs v0.8.0 // indirect
 	github.com/ryanuber/go-glob v1.0.0 // indirect
 	github.com/sirupsen/logrus v1.9.0 // indirect
-	github.com/stretchr/testify v1.8.2 // indirect
 	go.uber.org/atomic v1.10.0 // indirect
 	go.uber.org/multierr v1.8.0 // indirect
 	go4.org/netipx v0.0.0-20220812043211-3cc044ffd68d // indirect
 	golang.org/x/crypto v0.7.0 // indirect
 	golang.org/x/net v0.8.0 // indirect
-	golang.org/x/oauth2 v0.5.0 // indirect
-	golang.org/x/sync v0.1.0 // indirect
+	golang.org/x/oauth2 v0.6.0 // indirect
 	golang.org/x/sys v0.6.0 // indirect
 	golang.org/x/term v0.6.0 // indirect
 	golang.org/x/text v0.8.0 // indirect
@@ -156,21 +140,12 @@
 	gopkg.in/yaml.v2 v2.4.0 // indirect
 	gopkg.in/yaml.v3 v3.0.1 // indirect
 	k8s.io/apiextensions-apiserver v0.26.1 // indirect
-<<<<<<< HEAD
-	k8s.io/component-base v0.26.1 // indirect
-=======
-	k8s.io/apiserver v0.26.3 // indirect
 	k8s.io/component-base v0.26.3 // indirect
->>>>>>> 6dbcf6d1
 	k8s.io/klog/v2 v2.80.1 // indirect
 	k8s.io/kube-aggregator v0.26.3 // indirect
 	k8s.io/kube-openapi v0.0.0-20230109183929-3758b55a6596 // indirect
 	k8s.io/utils v0.0.0-20221128185143-99ec85e7a448 // indirect
 	oras.land/oras-go v1.2.2 // indirect
-<<<<<<< HEAD
-=======
-	sigs.k8s.io/apiserver-network-proxy/konnectivity-client v0.0.36 // indirect
->>>>>>> 6dbcf6d1
 	sigs.k8s.io/json v0.0.0-20220713155537-f223a00ba0e2 // indirect
 	sigs.k8s.io/structured-merge-diff/v4 v4.2.3 // indirect
 	sigs.k8s.io/yaml v1.3.0 // indirect
