
# Image URL to use all building/pushing image targets
CONTROLLER_IMG ?= controller:latest
POPULATOR_IMG ?= populator:latest

# ENVTEST_K8S_VERSION refers to the version of kubebuilder assets to be downloaded by envtest binary.
ENVTEST_K8S_VERSION = 1.24.2

# Get the currently used golang install path (in GOPATH/bin, unless GOBIN is set)
ifeq (,$(shell go env GOBIN))
GOBIN=$(shell go env GOPATH)/bin
else
GOBIN=$(shell go env GOBIN)
endif

# Setting SHELL to bash allows bash commands to be executed by recipes.
# Options are set to exit when a recipe line exits non-zero or a piped command fails.
SHELL = /usr/bin/env bash -o pipefail
.SHELLFLAGS = -ec

.PHONY: all
all: build

##@ General

# The help target prints out all targets with their descriptions organized
# beneath their categories. The categories are represented by '##@' and the
# target descriptions by '##'. The awk commands is responsible for reading the
# entire set of makefiles included in this invocation, looking for lines of the
# file as xyz: ## something, and then pretty-format the target and help. Then,
# if there's a line with ##@ something, that gets pretty-printed as a category.
# More info on the usage of ANSI control characters for terminal formatting:
# https://en.wikipedia.org/wiki/ANSI_escape_code#SGR_parameters
# More info on the awk command:
# http://linuxcommand.org/lc3_adv_awk.php

.PHONY: help
help: ## Display this help.
	@awk 'BEGIN {FS = ":.*##"; printf "\nUsage:\n  make \033[36m<target>\033[0m\n"} /^[a-zA-Z_0-9-]+:.*?##/ { printf "  \033[36m%-15s\033[0m %s\n", $$1, $$2 } /^##@/ { printf "\n\033[1m%s\033[0m\n", substr($$0, 5) } ' $(MAKEFILE_LIST)

##@ Development

.PHONY: manifests
manifests: controller-gen ## Generate WebhookConfiguration, ClusterRole and CustomResourceDefinition objects.
	$(CONTROLLER_GEN) rbac:roleName=manager-role crd webhook paths="./..." output:crd:artifacts:config=config/crd/bases

.PHONY: generate
generate: controller-gen ## Generate code containing DeepCopy, DeepCopyInto, and DeepCopyObject method implementations.
	$(CONTROLLER_GEN) object:headerFile="hack/boilerplate.go.txt" paths="./..."

.PHONY: fmt
fmt: ## Run go fmt against code.
	go fmt ./...

.PHONY: vet
vet: ## Run go vet against code.
	go vet ./...

.PHONY: test
test: manifests generate fmt vet envtest checklicense ## Run tests.
	KUBEBUILDER_ASSETS="$(shell $(ENVTEST) use $(ENVTEST_K8S_VERSION) -p path)" go test ./... -coverprofile cover.out

.PHONY: addlicense
addlicense: ## Add license headers to all go files.
	find . -name '*.go' -exec go run github.com/google/addlicense -c 'OnMetal authors' {} +

.PHONY: checklicense
checklicense: ## Check that every file has a license header present.
	find . -name '*.go' -exec go run github.com/google/addlicense  -check -c 'OnMetal authors' {} +

lint: ## Run golangci-lint against code.
	golangci-lint run ./...

check: manifests generate checklicense lint test

##@ Build

.PHONY: build
build: generate fmt vet ## Build manager binary.
	go build -o bin/manager main.go

.PHONY: run
run: manifests generate fmt vet ## Run a controller from your host.
	go run ./main.go

.PHONY: docker-build
docker-build: test ## Build docker image with the manager.
<<<<<<< HEAD
	docker build --target cephlet -t ${CONTROLLER_IMG} .
=======
	docker build --target manager -t ${CONTROLLER_IMG} .
>>>>>>> 26048ce9
	docker build --target populator -t ${POPULATOR_IMG} .

.PHONY: docker-push
docker-push: ## Push docker image with the manager.
	docker push ${CONTROLLER_IMG}
	docker push ${POPULATOR_IMG}

##@ Deployment

ifndef ignore-not-found
  ignore-not-found = false
endif

.PHONY: deploy
deploy: manifests kustomize ## Deploy controller to the K8s cluster specified in ~/.kube/config.
	cd config/manager && $(KUSTOMIZE) edit set image controller=${IMG}
	$(KUSTOMIZE) build config/default | kubectl apply -f -

.PHONY: undeploy
undeploy: ## Undeploy controller from the K8s cluster specified in ~/.kube/config. Call with ignore-not-found=true to ignore resource not found errors during deletion.
	$(KUSTOMIZE) build config/default | kubectl delete --ignore-not-found=$(ignore-not-found) -f -

##@ Build Dependencies

## Location to install dependencies to
LOCALBIN ?= $(shell pwd)/bin
$(LOCALBIN):
	mkdir -p $(LOCALBIN)

## Tool Binaries
KUSTOMIZE ?= $(LOCALBIN)/kustomize
CONTROLLER_GEN ?= $(LOCALBIN)/controller-gen
ENVTEST ?= $(LOCALBIN)/setup-envtest

## Tool Versions
KUSTOMIZE_VERSION ?= v3.8.7
CONTROLLER_TOOLS_VERSION ?= v0.9.2

KUSTOMIZE_INSTALL_SCRIPT ?= "https://raw.githubusercontent.com/kubernetes-sigs/kustomize/master/hack/install_kustomize.sh"
.PHONY: kustomize
kustomize: $(KUSTOMIZE) ## Download kustomize locally if necessary.
$(KUSTOMIZE): $(LOCALBIN)
	test -s $(LOCALBIN)/kustomize || { curl -s $(KUSTOMIZE_INSTALL_SCRIPT) | bash -s -- $(subst v,,$(KUSTOMIZE_VERSION)) $(LOCALBIN); }

.PHONY: controller-gen
controller-gen: $(CONTROLLER_GEN) ## Download controller-gen locally if necessary.
$(CONTROLLER_GEN): $(LOCALBIN)
	test -s $(LOCALBIN)/controller-gen || GOBIN=$(LOCALBIN) go install sigs.k8s.io/controller-tools/cmd/controller-gen@$(CONTROLLER_TOOLS_VERSION)

.PHONY: envtest
envtest: $(ENVTEST) ## Download envtest-setup locally if necessary.
$(ENVTEST): $(LOCALBIN)
	test -s $(LOCALBIN)/setup-envtest || GOBIN=$(LOCALBIN) go install sigs.k8s.io/controller-runtime/tools/setup-envtest@latest<|MERGE_RESOLUTION|>--- conflicted
+++ resolved
@@ -85,11 +85,7 @@
 
 .PHONY: docker-build
 docker-build: test ## Build docker image with the manager.
-<<<<<<< HEAD
-	docker build --target cephlet -t ${CONTROLLER_IMG} .
-=======
 	docker build --target manager -t ${CONTROLLER_IMG} .
->>>>>>> 26048ce9
 	docker build --target populator -t ${POPULATOR_IMG} .
 
 .PHONY: docker-push
